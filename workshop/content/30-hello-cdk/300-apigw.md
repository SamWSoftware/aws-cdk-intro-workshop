--- conflicted
+++ resolved
@@ -16,11 +16,7 @@
 ## Install the API Gateway construct library
 
 ```console
-<<<<<<< HEAD
-npm install @aws-cdk/aws-apigateway@{{% cdkversion %}}
-=======
 npm install @aws-cdk/aws-apigateway
->>>>>>> 3978cdc7
 ```
 
 {{% notice info %}}
@@ -47,15 +43,9 @@
 
     // defines an AWS Lambda resource
     const hello = new lambda.Function(this, 'HelloHandler', {
-<<<<<<< HEAD
-      runtime: lambda.Runtime.NODEJS_8_10,      // execution environment
-      code: lambda.Code.asset('lambda'),  // code loaded from the "lambda" directory
-      handler: 'hello.handler'                // file is "hello", function is "handler"
-=======
       runtime: lambda.Runtime.NODEJS_8_10,
       code: lambda.Code.asset('lambda'),
       handler: 'hello.handler'
->>>>>>> 3978cdc7
     });
 
     // defines an API Gateway REST API resource backed by our "hello" function.
