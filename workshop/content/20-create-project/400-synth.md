--- conflicted
+++ resolved
@@ -21,56 +21,6 @@
 
 ```yaml
 Resources:
-<<<<<<< HEAD
-  CdkWorkshopQueue50D9D426:
-    Type: AWS::SQS::Queue
-    Properties:
-      VisibilityTimeout: 300
-    Metadata:
-      aws:cdk:path: CdkWorkshopStack/CdkWorkshopQueue/Resource
-  CdkWorkshopQueuePolicyAF2494A5:
-    Type: AWS::SQS::QueuePolicy
-    Properties:
-      PolicyDocument:
-        Statement:
-          - Action: sqs:SendMessage
-            Condition:
-              ArnEquals:
-                aws:SourceArn:
-                  Ref: CdkWorkshopTopicD368A42F
-            Effect: Allow
-            Principal:
-              Service: sns.amazonaws.com
-            Resource:
-              Fn::GetAtt:
-                - CdkWorkshopQueue50D9D426
-                - Arn
-        Version: "2012-10-17"
-      Queues:
-        - Ref: CdkWorkshopQueue50D9D426
-    Metadata:
-      aws:cdk:path: CdkWorkshopStack/CdkWorkshopQueue/Policy/Resource
-  CdkWorkshopQueueCdkWorkshopStackCdkWorkshopTopicD7BE96438B5AD106:
-    Type: AWS::SNS::Subscription
-    Properties:
-      Protocol: sqs
-      TopicArn:
-        Ref: CdkWorkshopTopicD368A42F
-      Endpoint:
-        Fn::GetAtt:
-          - CdkWorkshopQueue50D9D426
-          - Arn
-    Metadata:
-      aws:cdk:path: CdkWorkshopStack/CdkWorkshopQueue/CdkWorkshopStackCdkWorkshopTopicD7BE9643/Resource
-  CdkWorkshopTopicD368A42F:
-    Type: AWS::SNS::Topic
-    Metadata:
-      aws:cdk:path: CdkWorkshopStack/CdkWorkshopTopic/Resource
-  CDKMetadata:
-    Type: AWS::CDK::Metadata
-    Properties:
-      Modules: aws-cdk=0.36.2,@aws-cdk/aws-cloudwatch=0.36.2,@aws-cdk/aws-iam=0.36.2,@aws-cdk/aws-kms=0.36.2,@aws-cdk/aws-sns=0.36.2,@aws-cdk/aws-sns-subscriptions=0.36.2,@aws-cdk/aws-sqs=0.36.2,@aws-cdk/core=0.36.2,@aws-cdk/cx-api=0.36.2,@aws-cdk/region-info=0.36.2,jsii-runtime=node.js/v10.15.3
-=======
     CdkWorkshopQueue50D9D426:
         Type: 'AWS::SQS::Queue'
         Properties:
@@ -114,7 +64,6 @@
         Properties:
             Modules: >-
                 aws-cdk=0.39.0,jsii-runtime=node.js/v12.2.0
->>>>>>> 3978cdc7
 ```
 
 As you can see, this template includes four resources:
