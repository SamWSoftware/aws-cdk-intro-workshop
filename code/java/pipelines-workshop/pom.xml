--- conflicted
+++ resolved
@@ -78,7 +78,6 @@
          <dependency>
             <groupId>com.github.eladb</groupId>
             <artifactId>cdk-dynamo-table-viewer</artifactId>
-<<<<<<< HEAD
             <version>3.1.2</version>
             <exclusions>
                 <exclusion>
@@ -86,9 +85,6 @@
                     <artifactId>jsii-runtime</artifactId>
                 </exclusion>
             </exclusions>
-=======
-            <version>3.0.7</version>
->>>>>>> 22c7377b
         </dependency>
 
         <!-- https://mvnrepository.com/artifact/junit/junit -->
